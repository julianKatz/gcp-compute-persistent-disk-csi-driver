/*
Copyright 2018 The Kubernetes Authors.

Licensed under the Apache License, Version 2.0 (the "License");
you may not use this file except in compliance with the License.
You may obtain a copy of the License at

    http://www.apache.org/licenses/LICENSE-2.0

Unless required by applicable law or agreed to in writing, software
distributed under the License is distributed on an "AS IS" BASIS,
WITHOUT WARRANTIES OR CONDITIONS OF ANY KIND, either express or implied.
See the License for the specific language governing permissions and
limitations under the License.
*/

package common

import (
	"context"
	"errors"
	"fmt"
	"hash/fnv"
	"net/http"
	"regexp"
	"slices"
	"strings"
	"time"

	"github.com/GoogleCloudPlatform/k8s-cloud-provider/pkg/cloud/meta"
	"github.com/googleapis/gax-go/v2/apierror"
	"golang.org/x/time/rate"
	"google.golang.org/api/googleapi"
	"google.golang.org/grpc/codes"
	"google.golang.org/grpc/status"
	"k8s.io/apimachinery/pkg/api/resource"
	"k8s.io/apimachinery/pkg/util/sets"
	volumehelpers "k8s.io/cloud-provider/volume/helpers"
	"k8s.io/klog/v2"
)

const (
	// Volume ID Expected Format
	// "projects/{projectName}/zones/{zoneName}/disks/{diskName}"
	volIDZonalFmt = "projects/%s/zones/%s/disks/%s"
	// "projects/{projectName}/regions/{regionName}/disks/{diskName}"
	volIDRegionalFmt   = "projects/%s/regions/%s/disks/%s"
	volIDToplogyKey    = 2
	volIDToplogyValue  = 3
	volIDDiskNameValue = 5
	volIDTotalElements = 6

	// Snapshot ID
	snapshotTotalElements = 5
	snapshotTopologyKey   = 2
	snapshotProjectKey    = 1

	// Node ID Expected Format
	// "projects/{projectName}/zones/{zoneName}/disks/{diskName}"
	nodeIDFmt           = "projects/%s/zones/%s/instances/%s"
	nodeIDProjectValue  = 1
	nodeIDZoneValue     = 3
	nodeIDNameValue     = 5
	nodeIDTotalElements = 6

	regionalDeviceNameSuffix = "_regional"

	// Snapshot storage location format
	// Reference: https://cloud.google.com/storage/docs/locations
	// Example: us
	multiRegionalLocationFmt = "^[a-z]+$"
	// Example: us-east1
	regionalLocationFmt = "^[a-z]+-[a-z]+[0-9]$"

	// Full or partial URL of the machine type resource, in the format:
	//   zones/zone/machineTypes/machine-type
	machineTypePattern = "zones/[^/]+/machineTypes/([^/]+)$"

	// Full or partial URL of the zone resource, in the format:
	//   projects/{project}/zones/{zone}
	zoneURIPattern = "projects/[^/]+/zones/([^/]+)$"
	alphanums      = "bcdfghjklmnpqrstvwxz2456789"
)

var (
	multiRegionalPattern = regexp.MustCompile(multiRegionalLocationFmt)
	regionalPattern      = regexp.MustCompile(regionalLocationFmt)

	// Full or partial URL of the machine type resource, in the format:
	//   zones/zone/machineTypes/machine-type
	machineTypeRegex = regexp.MustCompile(machineTypePattern)

	storagePoolFieldsRegex = regexp.MustCompile(`^projects/([^/]+)/zones/([^/]+)/storagePools/([^/]+)$`)

	zoneURIRegex = regexp.MustCompile(zoneURIPattern)

	// userErrorCodeMap tells how API error types are translated to error codes.
	userErrorCodeMap = map[int]codes.Code{
		http.StatusForbidden:       codes.PermissionDenied,
		http.StatusBadRequest:      codes.InvalidArgument,
		http.StatusTooManyRequests: codes.ResourceExhausted,
		http.StatusNotFound:        codes.NotFound,
		http.StatusConflict:        codes.FailedPrecondition,
	}

	validDataCacheMode = []string{DataCacheModeWriteBack, DataCacheModeWriteThrough}

	// Regular expressions for validating parent_id, key and value of a resource tag.
	regexParent = regexp.MustCompile(`(^[1-9][0-9]{0,31}$)|(^[a-z][a-z0-9-]{4,28}[a-z0-9]$)`)
	regexKey    = regexp.MustCompile(`^[a-zA-Z0-9]([0-9A-Za-z_.-]{0,61}[a-zA-Z0-9])?$`)
	regexValue  = regexp.MustCompile(`^[a-zA-Z0-9]([0-9A-Za-z_.@%=+:,*#&()\[\]{}\-\s]{0,61}[a-zA-Z0-9])?$`)

	csiRetryableErrorCodes = []codes.Code{codes.Canceled, codes.DeadlineExceeded, codes.Unavailable, codes.Aborted, codes.ResourceExhausted}
)

func BytesToGbRoundDown(bytes int64) int64 {
	// TODO: Throw an error when div to 0
	return bytes / (1024 * 1024 * 1024)
}

func BytesToGbRoundUp(bytes int64) int64 {
	re := bytes / (1024 * 1024 * 1024)
	if (bytes % (1024 * 1024 * 1024)) != 0 {
		re++
	}
	return re
}

func GbToBytes(Gb int64) int64 {
	// TODO: Check for overflow
	return Gb * 1024 * 1024 * 1024
}

func VolumeIDToKey(id string) (string, *meta.Key, error) {
	splitId := strings.Split(id, "/")
	if len(splitId) != volIDTotalElements {
		return "", nil, fmt.Errorf("failed to get id components. Expected projects/{project}/zones/{zone}/disks/{name}. Got: %s", id)
	}
	if splitId[volIDToplogyKey] == "zones" {
		return splitId[nodeIDProjectValue], meta.ZonalKey(splitId[volIDDiskNameValue], splitId[volIDToplogyValue]), nil
	} else if splitId[volIDToplogyKey] == "regions" {
		return splitId[nodeIDProjectValue], meta.RegionalKey(splitId[volIDDiskNameValue], splitId[volIDToplogyValue]), nil
	} else {
		return "", nil, fmt.Errorf("could not get id components, expected either zones or regions, got: %v", splitId[volIDToplogyKey])
	}
}

func KeyToVolumeID(volKey *meta.Key, project string) (string, error) {
	switch volKey.Type() {
	case meta.Zonal:
		return fmt.Sprintf(volIDZonalFmt, project, volKey.Zone, volKey.Name), nil
	case meta.Regional:
		return fmt.Sprintf(volIDRegionalFmt, project, volKey.Region, volKey.Name), nil
	default:
		return "", fmt.Errorf("volume key %v neither zonal nor regional", volKey.String())
	}
}

func GenerateUnderspecifiedVolumeID(diskName string, isZonal bool) string {
	if isZonal {
		return fmt.Sprintf(volIDZonalFmt, UnspecifiedValue, UnspecifiedValue, diskName)
	}
	return fmt.Sprintf(volIDRegionalFmt, UnspecifiedValue, UnspecifiedValue, diskName)
}

func SnapshotIDToProjectKey(id string) (string, string, string, error) {
	splitId := strings.Split(id, "/")
	if len(splitId) != snapshotTotalElements {
		return "", "", "", fmt.Errorf("failed to get id components. Expected projects/{project}/global/{snapshots|images}/{name}. Got: %s", id)
	}
	if splitId[snapshotTopologyKey] == "global" {
		return splitId[snapshotProjectKey], splitId[snapshotTotalElements-2], splitId[snapshotTotalElements-1], nil
	} else {
		return "", "", "", fmt.Errorf("could not get id components, expected global, got: %v", splitId[snapshotTopologyKey])
	}
}

func NodeIDToZoneAndName(id string) (string, string, error) {
	splitId := strings.Split(id, "/")
	if len(splitId) != nodeIDTotalElements {
		return "", "", fmt.Errorf("failed to get id components. expected projects/{project}/zones/{zone}/instances/{name}. Got: %s", id)
	}
	return splitId[nodeIDZoneValue], splitId[nodeIDNameValue], nil
}

func GetRegionFromZones(zones []string) (string, error) {
	regions := sets.String{}
	if len(zones) < 1 {
		return "", fmt.Errorf("no zones specified")
	}
	for _, zone := range zones {
		// Zone expected format {locale}-{region}-{zone}
		splitZone := strings.Split(zone, "-")
		if len(splitZone) != 3 {
			return "", fmt.Errorf("zone in unexpected format, expected: {locale}-{region}-{zone}, got: %v", zone)
		}
		regions.Insert(strings.Join(splitZone[0:2], "-"))
	}
	if regions.Len() != 1 {
		return "", fmt.Errorf("multiple or no regions gotten from zones, got: %v", regions)
	}
	return regions.UnsortedList()[0], nil
}

func GetDeviceName(volKey *meta.Key) (string, error) {
	switch volKey.Type() {
	case meta.Zonal:
		return volKey.Name, nil
	case meta.Regional:
		return volKey.Name + regionalDeviceNameSuffix, nil
	default:
		return "", fmt.Errorf("volume key %v neither zonal nor regional", volKey.Name)
	}
}

func CreateNodeID(project, zone, name string) string {
	return fmt.Sprintf(nodeIDFmt, project, zone, name)
}

func CreateZonalVolumeID(project, zone, name string) string {
	return fmt.Sprintf(volIDZonalFmt, project, zone, name)
}

// ConvertLabelsStringToMap converts the labels from string to map
// example: "key1=value1,key2=value2" gets converted into {"key1": "value1", "key2": "value2"}
// See https://cloud.google.com/compute/docs/labeling-resources#label_format for details.
func ConvertLabelsStringToMap(labels string) (map[string]string, error) {
	const labelsDelimiter = ","
	const labelsKeyValueDelimiter = "="

	labelsMap := make(map[string]string)
	if labels == "" {
		return labelsMap, nil
	}

	regexKey, _ := regexp.Compile(`^\p{Ll}[\p{Ll}0-9_-]{0,62}$`)
	checkLabelKeyFn := func(key string) error {
		if !regexKey.MatchString(key) {
			return fmt.Errorf("label value %q is invalid (should start with lowercase letter / lowercase letter, digit, _ and - chars are allowed / 1-63 characters", key)
		}
		return nil
	}

	regexValue, _ := regexp.Compile(`^[\p{Ll}0-9_-]{0,63}$`)
	checkLabelValueFn := func(value string) error {
		if !regexValue.MatchString(value) {
			return fmt.Errorf("label value %q is invalid (lowercase letter, digit, _ and - chars are allowed / 0-63 characters", value)
		}

		return nil
	}

	keyValueStrings := strings.Split(labels, labelsDelimiter)
	for _, keyValue := range keyValueStrings {
		keyValue := strings.Split(keyValue, labelsKeyValueDelimiter)

		if len(keyValue) != 2 {
			return nil, fmt.Errorf("labels %q are invalid, correct format: 'key1=value1,key2=value2'", labels)
		}

		key := strings.TrimSpace(keyValue[0])
		if err := checkLabelKeyFn(key); err != nil {
			return nil, err
		}

		value := strings.TrimSpace(keyValue[1])
		if err := checkLabelValueFn(value); err != nil {
			return nil, err
		}

		labelsMap[key] = value
	}

	const maxNumberOfLabels = 64
	if len(labelsMap) > maxNumberOfLabels {
		return nil, fmt.Errorf("more than %d labels is not allowed, given: %d", maxNumberOfLabels, len(labelsMap))
	}

	return labelsMap, nil
}

// ConvertTagsStringToMap converts the tags from string to Tag slice
// example: "parent_id1/tag_key1/tag_value1,parent_id2/tag_key2/tag_value2" gets
// converted into {"parent_id1/tag_key1":"tag_value1", "parent_id2/tag_key2":"tag_value2"}
// See https://cloud.google.com/resource-manager/docs/tags/tags-overview,
// https://cloud.google.com/resource-manager/docs/tags/tags-creating-and-managing for details
func ConvertTagsStringToMap(tags string) (map[string]string, error) {
	const tagsDelimiter = ","
	const tagsParentIDKeyValueDelimiter = "/"

	tagsMap := make(map[string]string)
	if tags == "" {
		return nil, nil
	}

	checkTagParentIDFn := func(tag, parentID string) error {
		if !regexParent.MatchString(parentID) {
			return fmt.Errorf("tag parent_id %q for tag %q is invalid. parent_id can have a maximum of 32 characters and cannot be empty. parent_id can be either OrganizationID or ProjectID. OrganizationID must consist of decimal numbers, and cannot have leading zeroes and ProjectID must be 6 to 30 characters in length, can only contain lowercase letters, numbers, and hyphens, and must start with a letter, and cannot end with a hyphen", parentID, tag)
		}
		return nil
	}

	checkTagKeyFn := func(tag, key string) error {
		if !regexKey.MatchString(key) {
			return fmt.Errorf("tag key %q for tag %q is invalid. Tag key can have a maximum of 63 characters and cannot be empty. Tag key must begin and end with an alphanumeric character, and must contain only uppercase, lowercase alphanumeric characters, and the following special characters `._-`", key, tag)
		}
		return nil
	}

	checkTagValueFn := func(tag, value string) error {
		if !regexValue.MatchString(value) {
			return fmt.Errorf("tag value %q for tag %q is invalid. Tag value can have a maximum of 63 characters and cannot be empty. Tag value must begin and end with an alphanumeric character, and must contain only uppercase, lowercase alphanumeric characters, and the following special characters `_-.@%%=+:,*#&(){}[]` and spaces", value, tag)
		}

		return nil
	}

	checkTagParentIDKey := sets.String{}
	parentIDkeyValueStrings := strings.Split(tags, tagsDelimiter)
	for _, parentIDkeyValueString := range parentIDkeyValueStrings {
		parentIDKeyValue := strings.Split(parentIDkeyValueString, tagsParentIDKeyValueDelimiter)

		if len(parentIDKeyValue) != 3 {
			return nil, fmt.Errorf("tag %q is invalid, correct format: 'parent_id1/key1/value1,parent_id2/key2/value2'", parentIDkeyValueString)
		}

		parentID := strings.TrimSpace(parentIDKeyValue[0])
		if err := checkTagParentIDFn(parentIDkeyValueString, parentID); err != nil {
			return nil, err
		}

		key := strings.TrimSpace(parentIDKeyValue[1])
		if err := checkTagKeyFn(parentIDkeyValueString, key); err != nil {
			return nil, err
		}

		value := strings.TrimSpace(parentIDKeyValue[2])
		if err := checkTagValueFn(parentIDkeyValueString, value); err != nil {
			return nil, err
		}

		parentIDKeyStr := fmt.Sprintf("%s/%s", parentID, key)
		if checkTagParentIDKey.Has(parentIDKeyStr) {
			return nil, fmt.Errorf("tag parent_id & key combination %q exists more than once", parentIDKeyStr)
		}
		checkTagParentIDKey.Insert(parentIDKeyStr)

		tagsMap[parentIDKeyStr] = value
	}

	// The maximum number of tags allowed per resource is 50. For more details check the following:
	// https://cloud.google.com/resource-manager/docs/tags/tags-creating-and-managing#attaching
	// https://cloud.google.com/resource-manager/docs/limits#tag-limits
	const maxNumberOfTags = 50
	if len(tagsMap) > maxNumberOfTags {
		return nil, fmt.Errorf("more than %d tags is not allowed, given: %d", maxNumberOfTags, len(tagsMap))
	}

	return tagsMap, nil
}

// ProcessStorageLocations trims and normalizes storage location to lower letters.
func ProcessStorageLocations(storageLocations string) ([]string, error) {
	normalizedLoc := strings.ToLower(strings.TrimSpace(storageLocations))
	if !multiRegionalPattern.MatchString(normalizedLoc) && !regionalPattern.MatchString(normalizedLoc) {
		return []string{}, fmt.Errorf("invalid location for snapshot: %q", storageLocations)
	}
	return []string{normalizedLoc}, nil
}

// ValidateSnapshotType validates the type
func ValidateSnapshotType(snapshotType string) error {
	switch snapshotType {
	case DiskSnapshotType, DiskImageType:
		return nil
	default:
		return fmt.Errorf("invalid snapshot type %s", snapshotType)
	}
}

// ConvertStringToInt64 converts a string to int64
func ConvertStringToInt64(str string) (int64, error) {
	quantity, err := resource.ParseQuantity(str)
	if err != nil {
		return -1, err
	}
	return volumehelpers.RoundUpToB(quantity)
}

// ConvertMiStringToInt64 converts a GiB string to int64
func ConvertMiStringToInt64(str string) (int64, error) {
	quantity, err := resource.ParseQuantity(str)
	if err != nil {
		return -1, err
	}
	return volumehelpers.RoundUpToMiB(quantity)
}

// ConvertGiStringToInt64 converts a GiB string to int64
func ConvertGiStringToInt64(str string) (int64, error) {
	quantity, err := resource.ParseQuantity(str)
	if err != nil {
		return -1, err
	}
	return volumehelpers.RoundUpToGiB(quantity)
}

// ConvertStringToBool converts a string to a boolean.
func ConvertStringToBool(str string) (bool, error) {
	switch strings.ToLower(str) {
	case "true":
		return true, nil
	case "false":
		return false, nil
	}
	return false, fmt.Errorf("Unexpected boolean string %s", str)
}

// ConvertStringToAvailabilityClass converts a string to an availability class string.
func ConvertStringToAvailabilityClass(str string) (string, error) {
	switch strings.ToLower(str) {
	case ParameterNoAvailabilityClass:
		return ParameterNoAvailabilityClass, nil
	case ParameterRegionalHardFailoverClass:
		return ParameterRegionalHardFailoverClass, nil
	}
	return "", fmt.Errorf("Unexpected boolean string %s", str)
}

// ParseMachineType returns an extracted machineType from a URL, or empty if not found.
// machineTypeUrl: Full or partial URL of the machine type resource, in the format:
//
//	zones/zone/machineTypes/machine-type
func ParseMachineType(machineTypeUrl string) (string, error) {
	machineType := machineTypeRegex.FindStringSubmatch(machineTypeUrl)
	if machineType == nil {
		return "", fmt.Errorf("failed to parse machineTypeUrl. Expected suffix: zones/{zone}/machineTypes/{machine-type}. Got: %s", machineTypeUrl)
	}
	return machineType[1], nil
}

// CodeForError returns the grpc error code that maps to the http error code for the
// passed in user googleapi error or context error. Returns codes.Internal if the given
// error is not a googleapi error caused by the user. userErrorCodeMap is used for
// encoding most errors.
func CodeForError(sourceError error) codes.Code {
	if sourceError == nil {
		return codes.Internal
	}
	if code, err := isUserMultiAttachError(sourceError); err == nil {
		return code
	}
	if code, err := existingErrorCode(sourceError); err == nil {
		return code
	}
	if code, err := isContextError(sourceError); err == nil {
		return code
	}
	if code, err := isConnectionResetError(sourceError); err == nil {
		return code
	}
	if code, err := isGoogleAPIError(sourceError); err == nil {
		return code
	}

	return codes.Internal
}

// isContextError returns the grpc error code DeadlineExceeded if the passed in error
// contains the "context deadline exceeded" string and returns the grpc error code
// Canceled if the error contains the "context canceled" string. It returns and error if
// err isn't a context error.
func isContextError(err error) (codes.Code, error) {
	if err == nil {
		return codes.Unknown, fmt.Errorf("null error")
	}

	errStr := err.Error()
	if strings.Contains(errStr, context.DeadlineExceeded.Error()) {
		return codes.DeadlineExceeded, nil
	}
	if strings.Contains(errStr, context.Canceled.Error()) {
		return codes.Canceled, nil
	}
	return codes.Unknown, fmt.Errorf("Not a context error: %w", err)
}

// isConnectionResetError returns the grpc error code Unavailable if the
// passed in error contains the "connection reset by peer" string.
func isConnectionResetError(err error) (codes.Code, error) {
	if err == nil {
		return codes.Unknown, fmt.Errorf("null error")
	}

	errStr := err.Error()
	if strings.Contains(errStr, "connection reset by peer") {
		return codes.Unavailable, nil
	}
	return codes.Unknown, fmt.Errorf("Not a connection reset error: %w", err)
}

// isUserMultiAttachError returns an InvalidArgument if the error is
// multi-attach detected from the API server. If we get this error from the API
// server, it means that the kubelet doesn't know about the multiattch so it is
// due to user configuration.
func isUserMultiAttachError(err error) (codes.Code, error) {
	if strings.Contains(err.Error(), "The disk resource") && strings.Contains(err.Error(), "is already being used") {
		return codes.InvalidArgument, nil
	}
	return codes.Unknown, fmt.Errorf("Not a user multiattach error: %w", err)
}

// existingErrorCode returns the existing gRPC Status error code for the given error, if one exists,
// or an error if one doesn't exist. Since github.com/googleapis/gax-go/v2/apierror now wraps googleapi
// errors (returned from GCE API calls), and sets their status error code to Unknown, we now have to
// make sure we only return existing error codes from errors that are either TemporaryErrors, or errors
// that do not wrap googleAPI errors. Otherwise, we will return Unknown for all GCE API calls that
// return googleapi errors.
func existingErrorCode(err error) (codes.Code, error) {
	if err == nil {
		return codes.Unknown, fmt.Errorf("null error")
	}
	var tmpError *TemporaryError
	// This explicitly checks our error is a temporary error before extracting its
	// status, as there can be other errors that can qualify as statusable
	// while not necessarily being temporary.
	if errors.As(err, &tmpError) {
		if status, ok := status.FromError(err); ok {
			return status.Code(), nil
		}
	}
	// We want to make sure we catch other error types that are statusable.
	// (eg. grpc-go/internal/status/status.go Error struct that wraps a status)
	var googleErr *googleapi.Error
	if !errors.As(err, &googleErr) {
		if status, ok := status.FromError(err); ok {
			return status.Code(), nil
		}
	}

	return codes.Unknown, fmt.Errorf("no existing error code for %w", err)
}

// isGoogleAPIError returns the gRPC status code for the given googleapi error by mapping
// the googleapi error's HTTP code to the corresponding gRPC error code. If the error is
// wrapped in an APIError (github.com/googleapis/gax-go/v2/apierror), it maps the wrapped
// googleAPI error's HTTP code to the corresponding gRPC error code. Returns an error if
// the given error is not a googleapi error.
func isGoogleAPIError(err error) (codes.Code, error) {
	var googleErr *googleapi.Error
	if !errors.As(err, &googleErr) {
		return codes.Unknown, fmt.Errorf("error %w is not a googleapi.Error", err)
	}
	var sourceCode int
	var apiErr *apierror.APIError
	if errors.As(err, &apiErr) {
		// When googleapi.Err is used as a wrapper, we return the error code of the wrapped contents.
		sourceCode = apiErr.HTTPCode()
	} else {
		// Rely on error code in googleapi.Err when it is our primary error.
		sourceCode = googleErr.Code
	}
	// Map API error code to user error code.
	if code, ok := userErrorCodeMap[sourceCode]; ok {
		return code, nil
	}

	return codes.Unknown, fmt.Errorf("googleapi.Error %w does not map to any known errors", err)
}

func loggedErrorForCode(msg string, code codes.Code, err error) error {
	klog.Errorf(msg+"%v", err.Error())
	return status.Errorf(code, msg+"%v", err.Error())
}

func LoggedError(msg string, err error) error {
	return loggedErrorForCode(msg, CodeForError(err), err)
}

// NewCombinedError tries to return an appropriate wrapped error that captures
// useful information as an error code
// If there are multiple errors, it extracts the first "retryable" error
// as interpreted by the CSI sidecar.
func NewCombinedError(msg string, errs []error) error {
	// If there is only one error, return it as the single error code
	if len(errs) == 1 {
		LoggedError(msg, errs[0])
	}

	for _, err := range errs {
		code := CodeForError(err)
		if slices.Contains(csiRetryableErrorCodes, code) {
			// Return this as a TemporaryError to lock-in the retryable code
			// This will invoke the "existing" error code check in CodeForError
			return NewTemporaryError(code, fmt.Errorf("%s: %w", msg, err))
		}
	}

	// None of these error codes were retryable. Just return a combined error
	// The first matching error (based on our CodeForError) logic will be returned.
	return LoggedError(msg, errors.Join(errs...))
}

func isValidDiskEncryptionKmsKey(DiskEncryptionKmsKey string) bool {
	// Validate key against default kmskey pattern
	kmsKeyPattern := regexp.MustCompile("projects/[^/]+/locations/([^/]+)/keyRings/[^/]+/cryptoKeys/[^/]+")
	return kmsKeyPattern.MatchString(DiskEncryptionKmsKey)
}

func ParseZoneFromURI(zoneURI string) (string, error) {
	zoneMatch := zoneURIRegex.FindStringSubmatch(zoneURI)
	if zoneMatch == nil {
		return "", fmt.Errorf("failed to parse zone URI. Expected projects/{project}/zones/{zone}. Got: %s", zoneURI)
	}
	return zoneMatch[1], nil
}

// ParseStoragePools returns an error if none of the given storagePools
// (delimited by a comma) are in the format
// projects/project/zones/zone/storagePools/storagePool.
func ParseStoragePools(storagePools string) ([]StoragePool, error) {
	spSlice := strings.Split(storagePools, ",")
	parsedStoragePools := []StoragePool{}
	for _, sp := range spSlice {
		project, location, spName, err := fieldsFromStoragePoolResourceName(sp)
		if err != nil {
			return nil, err
		}
		spObj := StoragePool{Project: project, Zone: location, Name: spName, ResourceName: sp}
		parsedStoragePools = append(parsedStoragePools, spObj)

	}
	return parsedStoragePools, nil
}

// fieldsFromResourceName returns the project, zone, and Storage Pool name from the given
// Storage Pool resource name. The resource name must be in the format
// projects/project/zones/zone/storagePools/storagePool.
// All other formats are invalid, and an error will be returned.
func fieldsFromStoragePoolResourceName(resourceName string) (project, location, spName string, err error) {
	fieldMatches := storagePoolFieldsRegex.FindStringSubmatch(resourceName)
	//  Field matches should have 4 strings: [resourceName, project, zone, storagePool]. The first
	// match is the entire string.
	if len(fieldMatches) != 4 {
		err := fmt.Errorf("invalid Storage Pool resource name. Got %s, expected projects/project/zones/zone/storagePools/storagePool", resourceName)
		return "", "", "", err
	}
	project = fieldMatches[1]
	location = fieldMatches[2]
	spName = fieldMatches[3]
	return
}

// StoragePoolZones returns the unique zones of the given storage pool resource names.
// Returns an error if multiple storage pools in 1 zone are found.
func StoragePoolZones(storagePools []StoragePool) ([]string, error) {
	zonesSet := sets.String{}
	var zones []string
	for _, sp := range storagePools {
		if zonesSet.Has(sp.Zone) {
			return nil, fmt.Errorf("found multiple storage pools in zone %s. Only one storage pool per zone is allowed", sp.Zone)
		}
		zonesSet.Insert(sp.Zone)
		zones = append(zones, sp.Zone)
	}
	return zones, nil
}

func StoragePoolInZone(storagePools []StoragePool, zone string) *StoragePool {
	for _, pool := range storagePools {
		if zone == pool.Zone {
			return &pool
		}
	}
	return nil
}

func UnorderedSlicesEqual(slice1 []string, slice2 []string) bool {
	set1 := sets.NewString(slice1...)
	set2 := sets.NewString(slice2...)
	spZonesNotInReq := set1.Difference(set2)
	if spZonesNotInReq.Len() != 0 {
		return false
	}
	return true
}

func VolumeIdAsMultiZone(volumeId string) (string, error) {
	splitId := strings.Split(volumeId, "/")
	if len(splitId) != volIDTotalElements {
		return "", fmt.Errorf("failed to get id components. Expected projects/{project}/zones/{zone}/disks/{name}. Got: %s", volumeId)
	}
	if splitId[volIDToplogyKey] != "zones" {
		return "", fmt.Errorf("expected id to be zonal. Got: %s", volumeId)
	}
	splitId[volIDToplogyValue] = MultiZoneValue
	return strings.Join(splitId, "/"), nil
}

func StringInSlice(s string, list []string) bool {
	for _, v := range list {
		if v == s {
			return true
		}
	}
	return false
}

func ValidateDataCacheMode(s string) error {
	if StringInSlice(s, validDataCacheMode) {
		return nil
	}
	return fmt.Errorf("invalid data-cache-mode %s. Only \"writeback\" and \"writethrough\" is a valid input", s)
}

// NewLimiter returns a token bucket based request rate limiter after initializing
// the passed values for limit, burst (or token bucket) size. If opted for emptyBucket
// all initial tokens are reserved for the first burst.
func NewLimiter(limit, burst int, emptyBucket bool) *rate.Limiter {
	limiter := rate.NewLimiter(rate.Every(time.Second/time.Duration(limit)), burst)

	if emptyBucket {
		limiter.AllowN(time.Now(), burst)
	}

	return limiter
}

<<<<<<< HEAD
func IsHyperdisk(diskType string) bool {
	return strings.HasPrefix(diskType, "hyperdisk-")
=======
// shortString is inspired by k8s.io/apimachinery/pkg/util/rand.SafeEncodeString, but takes data from a hash.
func ShortString(s string) string {
	hasher := fnv.New128a()
	hasher.Write([]byte(s))
	sum := hasher.Sum([]byte{})
	const sz = 8
	short := make([]byte, sz)
	for i := 0; i < sz; i++ {
		short[i] = alphanums[int(sum[i])%len(alphanums)]
	}
	return string(short)
>>>>>>> 6bb27197
}<|MERGE_RESOLUTION|>--- conflicted
+++ resolved
@@ -726,10 +726,10 @@
 	return limiter
 }
 
-<<<<<<< HEAD
 func IsHyperdisk(diskType string) bool {
 	return strings.HasPrefix(diskType, "hyperdisk-")
-=======
+}
+
 // shortString is inspired by k8s.io/apimachinery/pkg/util/rand.SafeEncodeString, but takes data from a hash.
 func ShortString(s string) string {
 	hasher := fnv.New128a()
@@ -741,5 +741,4 @@
 		short[i] = alphanums[int(sum[i])%len(alphanums)]
 	}
 	return string(short)
->>>>>>> 6bb27197
 }